venv: dev-requirements.txt setup.py
	[ -d ./venv ] || python3 -m venv ./venv
	./venv/bin/pip install --upgrade pip
	./venv/bin/pip install -r dev-requirements.txt
	./venv/bin/pip install -e .[tests,docs,dev]
	touch venv

test: venv
	./venv/bin/pytest -rfsxEX --cov=openscm tests

<<<<<<< HEAD
coverage: test
	coverage html

test_all: test | venv
=======
test_all: test venv
>>>>>>> a56e47c4
	./venv/bin/pytest -rfsxEX --nbval ./notebooks --sanitize ./notebooks/tests_sanitize.cfg

docs: venv
	./venv/bin/sphinx-build -M html docs docs/build

flake8: venv
	./venv/bin/flake8 openscm tests

black: venv
	@status=$$(git status --porcelain openscm tests); \
	if test "x$${status}" = x; then \
		./venv/bin/black --exclude _version.py setup.py openscm tests; \
	else \
		echo Not trying any formatting. Working directory is dirty ... >&2; \
	fi;

publish-on-pypi: venv
	-rm -rf build dist
	@status=$$(git status --porcelain); \
	if test "x$${status}" = x; then \
		./venv/bin/python setup.py bdist_wheel --universal; \
		./venv/bin/twine upload dist/*; \
	else \
		echo Working directory is dirty >&2; \
	fi;

test-pypi-install: venv
	$(eval TEMPVENV := $(shell mktemp -d))
	python3 -m venv $(TEMPVENV)
	$(TEMPVENV)/bin/pip install pip --upgrade
	$(TEMPVENV)/bin/pip install openscm
	$(TEMPVENV)/bin/python -c "import sys; sys.path.remove(''); import openscm; print(openscm.__version__)"

clean:
	rm -rf venv

.PHONY: clean coverage test test-all black flake8 docs publish-on-pypi test-pypi-install<|MERGE_RESOLUTION|>--- conflicted
+++ resolved
@@ -8,14 +8,10 @@
 test: venv
 	./venv/bin/pytest -rfsxEX --cov=openscm tests
 
-<<<<<<< HEAD
 coverage: test
 	coverage html
 
-test_all: test | venv
-=======
 test_all: test venv
->>>>>>> a56e47c4
 	./venv/bin/pytest -rfsxEX --nbval ./notebooks --sanitize ./notebooks/tests_sanitize.cfg
 
 docs: venv
